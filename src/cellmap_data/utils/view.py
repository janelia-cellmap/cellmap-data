import json
import logging
import operator
import os
import re
import time
import webbrowser
from multiprocessing.pool import ThreadPool

import neuroglancer
import numpy as np
import urllib.parse
import s3fs
import zarr
from tensorstore import open as ts_open, d as ts_d

from IPython.core.getipython import get_ipython
from IPython.display import IFrame, display
from upath import UPath

logger = logging.getLogger(__name__)

# S3 bucket names and paths for Janelia COSEM datasets
GT_S3_BUCKET = "janelia-cosem-datasets"
RAW_S3_BUCKET = "janelia-cosem-datasets"
S3_SEARCH_PATH = "{dataset}/{dataset}.zarr/recon-1/{name}"
S3_CROP_NAME = "labels/groundtruth/{crop}/{label}"
S3_RAW_NAME = "em/fibsem-uint8"


def get_multiscale_voxel_sizes(path: str):
    if "s3://" in path:
        # Use s3fs to read the zarr metadata
        fs = s3fs.S3FileSystem(anon=True)
        store = s3fs.S3Map(
            root=path.removeprefix("zarr://s3://"),
            s3=fs,
            check=False,  # skip consistency checks for speed
        )
        ds = zarr.open(store, mode="r")
    else:
        # Use local zarr store
        ds = zarr.open(path, mode="r")
    voxel_sizes = {}
    for scale_ds in ds.attrs["multiscales"][0]["datasets"]:
        for transform in scale_ds["coordinateTransformations"]:
            if transform["type"] == "scale":
                voxel_sizes[scale_ds["path"]] = transform["scale"]
                break
    if not voxel_sizes:
        raise ValueError(
            f"No scale transformations found in the zarr metadata at {path}"
        )
    return voxel_sizes


def get_neuroglancer_link(metadata):
    # extract dataset name from raw_path
    m = re.search(r"/([^/]+)/\\1\\.zarr", metadata["raw_path"])
    if m:
        dataset = m.group(1)
    else:
        # fallback: take parent folder name before .zarr
        dataset = os.path.basename(metadata["raw_path"].split(".zarr")[0])
    # build raw EM layer source
    raw_key = S3_SEARCH_PATH.format(dataset=dataset, name=S3_RAW_NAME)
    raw_source = f"zarr://s3://{RAW_S3_BUCKET}/{raw_key}"
    voxel_sizes = [get_multiscale_voxel_sizes(raw_source)]
    layers = {"raw": {"type": "image", "source": raw_source}}
    # segmentation layers
    # extract crop identifier from target_path_str
    m2 = re.search(r"labels/groundtruth/([^/]+)/", metadata["target_path_str"])
    crop = m2.group(1) if m2 else ""
    for class_name in metadata["class_weights"].keys():
        seg_path = S3_CROP_NAME.format(crop=crop, label=class_name)
        seg_key = S3_SEARCH_PATH.format(dataset=dataset, name=seg_path)
        seg_source = f"zarr://s3://{GT_S3_BUCKET}/{seg_key}"
        # get voxel size for this segmentation layer
        voxel_sizes.append(get_multiscale_voxel_sizes(seg_source))
        layers[class_name] = {"type": "segmentation", "source": seg_source}

    # find the minimum voxel size across all layers
    voxel_size = np.min(
        [
            np.min([np.array(vs) for vs in ds_vs.values()], axis=0)
            for ds_vs in voxel_sizes
        ],
        axis=0,
    ).tolist()
    # navigation pose (x, y, z)
    position = [
        metadata["current_center"]["z"] / voxel_size[0],
        metadata["current_center"]["y"] / voxel_size[1],
        metadata["current_center"]["x"] / voxel_size[2],
    ]
    state = {
        "layers": layers,
        "navigation": {"pose": {"position": {"voxelCoordinates": position}}},
    }
    fragment = urllib.parse.quote(json.dumps(state), safe='/:,"{}[]')
    return f"https://neuroglancer-demo.appspot.com/#!{fragment}"


def open_neuroglancer(metadata):
    """
    Launch a Neuroglancer viewer showing raw data and labels,
    centered on the point in metadata['current_center'].

    metadata: dict with keys
      - 'raw_path': path to your raw Zarr (no .zarr extension in source)
      - 'current_center': {'x':…, 'y':…, 'z':…}
      - 'target_path_str': format string with '{label}' for each class
      - 'class_weights': dict mapping class names to weights

    Returns the Neuroglancer.Viewer object.
    """
    # 1) bind to localhost on a random port
    neuroglancer.set_server_bind_address("localhost", 0)
    viewer = neuroglancer.Viewer()

    # 2) build layer sources
    raw_source = get_layer(
        metadata["raw_path"],
        layer_type="image",
    )
    label_layers = {}
    for class_name in metadata["class_weights"].keys():
        # fill in the placeholder
        label_path = metadata["target_path_str"].format(label=class_name)
        label_layers[class_name] = get_layer(
            label_path,
            layer_type="segmentation",
        )

    # 3) push state in one atomic txn
    with viewer.txn() as s:
        # raw intensity volume
        s.layers["raw"] = raw_source
        # one layer per class
        for class_name, layer in label_layers.items():
            s.layers[class_name] = layer

    # 4) display inline or print URL
    url = viewer.get_viewer_url()
    print(f"Neuroglancer viewer URL: {url}")
    if get_ipython() is not None:
        # If running in Jupyter, display the viewer inline
        viewer_iframe = IFrame(url, width=1000, height=600)
        display(viewer_iframe)
    else:
        webbrowser.open(url)

    # 5) center the view on the current center when it is available
    # by starting a background thread
    def _center_view():
        while len(viewer.state.dimensions.to_json()) < 3:
            time.sleep(0.1)  # wait for dimensions to be set
        with viewer.txn() as s:
            # jump to the stored center (x, y, z)
            cx = float(metadata["current_center"]["x"]) / (
                viewer.state.dimensions["x"].scale * 10**9
            )
            cy = float(metadata["current_center"]["y"]) / (
                viewer.state.dimensions["y"].scale * 10**9
            )
            cz = float(metadata["current_center"]["z"]) / (
                viewer.state.dimensions["z"].scale * 10**9
            )
            # (z is the first dimension in Neuroglancer)
            s.position = [cz, cy, cx]

    pool = ThreadPool(processes=1)
    pool.apply_async(_center_view)
    return viewer


def get_layer(
    data_path: str,
    layer_type: str = "image",
    multiscale: bool = True,
) -> neuroglancer.Layer:
    """
    Get a Neuroglancer layer from a zarr data path for a LocalVolume.

    Parameters
    ----------
    data_path : str
        The path to the zarr data.
    layer_type : str
        The type of layer to get. Can be "image" or "segmentation". Default is "image".
    multiscale : bool
        Whether the metadata is OME-NGFF multiscale. Default is True.

    Returns
    -------
    neuroglancer.Layer
        The Neuroglancer layer.
    """
    # Construct an xarray with Tensorstore backend
    # Get metadata
    if multiscale:
        # Add all scales
        layers = []
        scales, metadata = parse_multiscale_metadata(data_path)
        for scale in scales:
            this_path = (UPath(data_path) / scale).path
            image = get_image(this_path)

            layers.append(
                neuroglancer.LocalVolume(
                    data=image,
                    dimensions=neuroglancer.CoordinateSpace(
                        scales=metadata[scale]["voxel_size"],
                        units=metadata[scale]["units"],
                        names=metadata[scale]["names"],
                    ),
                    voxel_offset=metadata[scale]["voxel_offset"],
                )
            )
        volume = ScalePyramid(layers)

    else:
        # Handle single scale zarr files
        names = ["z", "y", "x"]
        units = ["nm", "nm", "nm"]
        attrs = zarr.open(data_path, mode="r").attrs.asdict()
        if "voxel_size" in attrs:
            voxel_size = attrs["voxel_size"]
        elif "resolution" in attrs:
            voxel_size = attrs["resolution"]
        elif "scale" in attrs:
            voxel_size = attrs["scale"]
        else:
            voxel_size = [1, 1, 1]

        if "translation" in attrs:
            translation = attrs["translation"]
        elif "offset" in attrs:
            translation = attrs["offset"]
        else:
            translation = [0, 0, 0]

        voxel_offset = np.array(translation) / np.array(voxel_size)

        image = open_ds_tensorstore(data_path)
        # image = get_image(data_path)

        volume = neuroglancer.LocalVolume(
            data=image,
            dimensions=neuroglancer.CoordinateSpace(
                scales=voxel_size,
                units=units,
                names=names,
            ),
            voxel_offset=voxel_offset,
        )

    if layer_type == "segmentation":
        return neuroglancer.SegmentationLayer(source=volume)
    else:
        return neuroglancer.ImageLayer(source=volume)


def get_image(data_path: str):
    import tensorstore
    import xarray_tensorstore as xt

    try:
        return open_ds_tensorstore(data_path)
<<<<<<< HEAD
    except ValueError as e:
        spec = xt._zarr_spec_from_path(data_path, zarr_format=2)
        array_future = tensorstore.open(spec, read=True, write=False)
=======
    except ValueError:
        spec = xt._zarr_spec_from_path(data_path)
        array_future = ts_open(spec, read=True, write=False)
>>>>>>> 45d60543
        try:
            array = array_future.result()
        except ValueError:
            UserWarning("Falling back to zarr3 driver")
            spec["driver"] = "zarr3"
            array_future = ts_open(spec, read=True, write=False)
            array = array_future.result()
        return array


def parse_multiscale_metadata(data_path: str):
    metadata = zarr.open(data_path, mode="r").attrs.asdict()["multiscales"][0]
    scales = []
    parsed = {}
    for ds in metadata["datasets"]:
        scales.append(ds["path"])

        names = []
        units = []
        translation = []
        voxel_size = []

        for axis in metadata["axes"]:
            if axis["name"] == "c":
                names.append("c^")
                voxel_size.append(1)
                translation.append(0)
                units.append("")
            else:
                names.append(axis["name"])
                units.append("nm")

        for transform in ds["coordinateTransformations"]:
            if transform["type"] == "scale":
                voxel_size.extend(transform["scale"])
            elif transform["type"] == "translation":
                translation.extend(transform["translation"])

        parsed[ds["path"]] = {
            "names": names,
            "units": units,
            "voxel_size": voxel_size,
            "translation": translation,
            "voxel_offset": np.array(translation) / np.array(voxel_size),
        }
    scales.sort(key=lambda x: int(x[1:]))
    return scales, parsed


class ScalePyramid(neuroglancer.LocalVolume):
    """A neuroglancer layer that provides volume data on different scales.
    Mimics a LocalVolume.
    From https://github.com/funkelab/funlib.show.neuroglancer/blob/master/funlib/show/neuroglancer/scale_pyramid.py

    Args:

            volume_layers (``list`` of ``LocalVolume``):

                One ``LocalVolume`` per provided resolution.
    """

    def __init__(self, volume_layers):
        volume_layers = volume_layers

        super(neuroglancer.LocalVolume, self).__init__()

        logger.debug("Creating scale pyramid...")

        self.min_voxel_size = min(
            [tuple(layer.dimensions.scales) for layer in volume_layers]
        )
        self.max_voxel_size = max(
            [tuple(layer.dimensions.scales) for layer in volume_layers]
        )

        self.dims = len(volume_layers[0].dimensions.scales)
        self.volume_layers = {
            tuple(
                int(x)
                for x in map(
                    operator.truediv, layer.dimensions.scales, self.min_voxel_size
                )
            ): layer
            for layer in volume_layers
        }

        logger.debug("min_voxel_size: %s", self.min_voxel_size)
        logger.debug("scale keys: %s", self.volume_layers.keys())
        logger.debug(self.info())

    @property
    def volume_type(self):
        return self.volume_layers[(1,) * self.dims].volume_type

    @property
    def token(self):
        return self.volume_layers[(1,) * self.dims].token

    def info(self):
        reference_layer = self.volume_layers[(1,) * self.dims]
        # return reference_layer.info()

        reference_info = reference_layer.info()

        info = {
            "dataType": reference_info["dataType"],
            "encoding": reference_info["encoding"],
            "generation": reference_info["generation"],
            "coordinateSpace": reference_info["coordinateSpace"],
            "shape": reference_info["shape"],
            "volumeType": reference_info["volumeType"],
            "voxelOffset": reference_info["voxelOffset"],
            "chunkLayout": reference_info["chunkLayout"],
            "downsamplingLayout": reference_info["downsamplingLayout"],
            "maxDownsampling": int(
                np.prod(np.array(self.max_voxel_size) // np.array(self.min_voxel_size))
            ),
            "maxDownsampledSize": reference_info["maxDownsampledSize"],
            "maxDownsamplingScales": reference_info["maxDownsamplingScales"],
        }

        return info

    def get_encoded_subvolume(self, data_format, start, end, scale_key=None):
        if scale_key is None:
            scale_key = ",".join(("1",) * self.dims)

        scale = tuple(int(s) for s in scale_key.split(","))
        closest_scale = None
        min_diff = np.inf
        for volume_scales in self.volume_layers.keys():
            scale_diff = np.array(scale) // np.array(volume_scales)
            if any(scale_diff < 1):
                continue
            scale_diff = scale_diff.max()
            if scale_diff < min_diff:
                min_diff = scale_diff
                closest_scale = volume_scales

        assert closest_scale is not None
        relative_scale = np.array(scale) // np.array(closest_scale)

        return self.volume_layers[closest_scale].get_encoded_subvolume(
            data_format,
            start,
            end,
            scale_key=",".join(map(str, relative_scale)),
        )

    def get_object_mesh(self, object_id):
        return self.volume_layers[(1,) * self.dims].get_object_mesh(object_id)

    def invalidate(self):
        return self.volume_layers[(1,) * self.dims].invalidate()


def open_ds_tensorstore(dataset_path: str, mode="r", concurrency_limit=None):
    # open with zarr or n5 depending on extension
    filetype = (
        "zarr" if dataset_path.rfind(".zarr") > dataset_path.rfind(".n5") else "n5"
    )
    extra_args = {}

    if dataset_path.startswith("s3://"):
        kvstore = {
            "driver": "s3",
            "bucket": dataset_path.split("/")[2],
            "path": "/".join(dataset_path.split("/")[3:]),
            "aws_credentials": {
                "anonymous": True,
            },
        }
    elif dataset_path.startswith("gs://"):
        # check if path ends with s#int
        if ends_with_scale(dataset_path):
            scale_index = int(dataset_path.rsplit("/s")[1])
            dataset_path = dataset_path.rsplit("/s")[0]
        else:
            scale_index = 0
        filetype = "neuroglancer_precomputed"
        kvstore = dataset_path
        extra_args = {"scale_index": scale_index}
    else:
        kvstore = {
            "driver": "file",
            "path": os.path.normpath(dataset_path),
        }

    if concurrency_limit:
        spec = {
            "driver": filetype,
            "context": {
                "data_copy_concurrency": {"limit": concurrency_limit},
                "file_io_concurrency": {"limit": concurrency_limit},
            },
            "kvstore": kvstore,
            **extra_args,
        }
    else:
        spec = {"driver": filetype, "kvstore": kvstore, **extra_args}

    if mode == "r":
        dataset_future = ts_open(spec, read=True, write=False)
    else:
        dataset_future = ts_open(spec, read=False, write=True)

    if dataset_path.startswith("gs://"):
        # NOTE: Currently a hack since google store is for some reason
        # stored as mutlichannel
        ts_dataset = dataset_future.result()[ts_d["channel"][0]]
    else:
        ts_dataset = dataset_future.result()

    # return ts_dataset
    return LazyNormalization(ts_dataset)


def ends_with_scale(string):
    pattern = (
        r"s\d+$"  # Matches 's' followed by one or more digits at the end of the string
    )
    return bool(re.search(pattern, string))


class LazyNormalization:
    def __init__(self, ts_dataset):
        self.ts_dataset = ts_dataset
        self.input_norms = []

    def __getitem__(self, ind):
        g = self.ts_dataset[ind].read().result()
        self.input_norms.append((g.min(), g.max()))
        return g

    def __getattr__(self, name):
        return getattr(self.ts_dataset, name)<|MERGE_RESOLUTION|>--- conflicted
+++ resolved
@@ -267,15 +267,9 @@
 
     try:
         return open_ds_tensorstore(data_path)
-<<<<<<< HEAD
     except ValueError as e:
         spec = xt._zarr_spec_from_path(data_path, zarr_format=2)
         array_future = tensorstore.open(spec, read=True, write=False)
-=======
-    except ValueError:
-        spec = xt._zarr_spec_from_path(data_path)
-        array_future = ts_open(spec, read=True, write=False)
->>>>>>> 45d60543
         try:
             array = array_future.result()
         except ValueError:
