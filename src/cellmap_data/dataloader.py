import logging
from typing import Callable, Optional, Sequence, Union

import torch
import torch.utils.data

from .dataset import CellMapDataset
from .dataset_writer import CellMapDatasetWriter
from .multidataset import CellMapMultiDataset
from .mutable_sampler import MutableSubsetRandomSampler
from .subdataset import CellMapSubset

logger = logging.getLogger(__name__)


class CellMapDataLoader:
    """
<<<<<<< HEAD
    Optimized DataLoader wrapper for CellMapDataset that uses PyTorch's native DataLoader.

    This class provides a simplified, high-performance interface to PyTorch's DataLoader
    with optimizations for GPU training including prefetch_factor, persistent_workers,
    and pin_memory support.
=======
    Optimized DataLoader wrapper for CellMapDataset using PyTorch's native DataLoader.

    This class provides a simplified, high-performance interface for GPU training
    with optimizations like prefetch_factor, persistent_workers, and pin_memory.
>>>>>>> 45d60543

    Attributes:
        dataset (CellMapMultiDataset | CellMapDataset | CellMapSubset): Dataset to load.
        classes (Iterable[str]): Classes to load.
        batch_size (int): Batch size.
        num_workers (int): Number of workers.
        weighted_sampler (bool): Whether to use a weighted sampler.
        sampler (Union[MutableSubsetRandomSampler, Callable, None]): Sampler to use.
        is_train (bool): Whether data is for training (shuffled).
        rng (Optional[torch.Generator]): Random number generator.
        loader (torch.utils.data.DataLoader): Underlying PyTorch DataLoader.
        default_kwargs (dict): Default arguments for compatibility.
    """

    def __init__(
        self,
        dataset: (
            CellMapMultiDataset | CellMapDataset | CellMapSubset | CellMapDatasetWriter
        ),
        classes: Sequence[str] | None = None,
        batch_size: int = 1,
        num_workers: int = 0,
        weighted_sampler: bool = False,
        sampler: Union[MutableSubsetRandomSampler, Callable, None] = None,
        is_train: bool = True,
        rng: Optional[torch.Generator] = None,
        device: Optional[str | torch.device] = None,
        iterations_per_epoch: Optional[int] = None,
        **kwargs,
    ):
        """
        Initializes the CellMapDataLoader with an optimized PyTorch DataLoader backend.

        Args:
            dataset: The dataset to load.
            classes: The classes to load.
            batch_size: The batch size.
            num_workers: The number of workers.
            weighted_sampler: Whether to use a weighted sampler.
            sampler: The sampler to use.
            is_train: Whether the data is for training (shuffled).
            rng: The random number generator.
            device: The device to use ("cuda", "mps", or "cpu").
            iterations_per_epoch: Iterations per epoch for large datasets.
            **kwargs: Additional PyTorch DataLoader arguments.
        """
        self.dataset = dataset
        self.classes = classes if classes is not None else dataset.classes
        self.batch_size = batch_size
        self.num_workers = num_workers
        self.weighted_sampler = weighted_sampler
        self.sampler = sampler
        self.is_train = is_train
        self.rng = rng

        # Set device
        if device is None:
            if torch.cuda.is_available():
                device = "cuda"
            elif torch.backends.mps.is_available():
                device = "mps"
            else:
                device = "cpu"
        self.device = device
        self.iterations_per_epoch = iterations_per_epoch

<<<<<<< HEAD
        # Extract DataLoader parameters with optimized defaults
        # pin_memory only works with CUDA, so default to True only when CUDA is available
        # and device is CUDA
=======
        # Optimized defaults for DataLoader
>>>>>>> 45d60543
        pin_memory_default = torch.cuda.is_available() and str(device).startswith(
            "cuda"
        )
        self._pin_memory = kwargs.pop("pin_memory", pin_memory_default)

<<<<<<< HEAD
        # Validate pin_memory setting
=======
>>>>>>> 45d60543
        if self._pin_memory and not str(device).startswith("cuda"):
            logger.warning(
                "pin_memory=True is only supported with CUDA. Disabling for %s.",
                device,
            )
            self._pin_memory = False

        self._persistent_workers = kwargs.pop("persistent_workers", num_workers > 0)
        self._drop_last = kwargs.pop("drop_last", False)

<<<<<<< HEAD
        # Set prefetch_factor for better GPU utilization (default 2, increase for GPU training)
        # Only applicable when num_workers > 0
=======
>>>>>>> 45d60543
        if num_workers > 0:
            prefetch_factor = kwargs.pop("prefetch_factor", 2)
            if not isinstance(prefetch_factor, int) or prefetch_factor < 1:
                raise ValueError(
                    f"prefetch_factor must be a positive integer, got {prefetch_factor}"
                )
            self._prefetch_factor = prefetch_factor
        else:
            kwargs.pop("prefetch_factor", None)
            self._prefetch_factor = None

        # Setup sampler
        if self.sampler is None:
            if iterations_per_epoch is not None or (
                weighted_sampler and len(self.dataset) > 2**24
            ):
                if iterations_per_epoch is None:
                    raise ValueError(
                        "iterations_per_epoch must be specified for large datasets."
                    )
                if isinstance(self.dataset, CellMapDatasetWriter):
                    raise TypeError(
                        "CellMapDatasetWriter does not support random sampling."
                    )
                self.sampler = self.dataset.get_subset_random_sampler(
                    num_samples=iterations_per_epoch * batch_size,
                    weighted=weighted_sampler,
                    rng=self.rng,
                )
            elif weighted_sampler and isinstance(self.dataset, CellMapMultiDataset):
                self.sampler = self.dataset.get_weighted_sampler(
                    self.batch_size, self.rng
                )

        self.default_kwargs = kwargs.copy()
        self.default_kwargs.update(
            {
                "pin_memory": self._pin_memory,
                "persistent_workers": self._persistent_workers,
                "drop_last": self._drop_last,
            }
        )
        if self._prefetch_factor is not None:
            self.default_kwargs["prefetch_factor"] = self._prefetch_factor

        self._pytorch_loader = None
        self.refresh()
        self.loader = self

    def __getitem__(self, indices: Union[int, Sequence[int]]) -> dict:
        """Get an item from the DataLoader."""
        if isinstance(indices, int):
            indices = [indices]
        return self.collate_fn([self.dataset[index] for index in indices])

    def __iter__(self):
        """Create an iterator over the dataset."""
        if self._pytorch_loader is None:
            raise RuntimeError("PyTorch DataLoader is not initialized.")
        return iter(self._pytorch_loader)

    def __len__(self) -> int:
        """Return the number of batches per epoch."""
        if self._pytorch_loader is None:
            return 0
        return len(self._pytorch_loader)

    def to(self, device: str | torch.device, non_blocking: bool = True):
        """Move the dataset to the specified device."""
        self.dataset.to(device, non_blocking=non_blocking)
        self.device = device
        self.refresh()

    def refresh(self):
        """Refresh the DataLoader with the current sampler state."""
        if isinstance(self.sampler, MutableSubsetRandomSampler):
            self.sampler.refresh()

        dataloader_sampler = None
        shuffle = False

        if self.sampler is not None:
            if isinstance(self.sampler, MutableSubsetRandomSampler):
                dataloader_sampler = self.sampler
            elif callable(self.sampler):
                dataloader_sampler = self.sampler()
            else:
                dataloader_sampler = self.sampler
        else:
            shuffle = self.is_train

        dataloader_kwargs = {
            "batch_size": self.batch_size,
            "shuffle": shuffle if dataloader_sampler is None else False,
            "num_workers": self.num_workers,
            "collate_fn": self.collate_fn,
            "pin_memory": self._pin_memory,
            "drop_last": self._drop_last,
            "generator": self.rng,
        }

<<<<<<< HEAD
        # Add sampler if provided
        if dataloader_sampler is not None:
            dataloader_kwargs["sampler"] = dataloader_sampler

        # Add persistent_workers only if num_workers > 0
=======
        if dataloader_sampler is not None:
            dataloader_kwargs["sampler"] = dataloader_sampler

>>>>>>> 45d60543
        if self.num_workers > 0:
            dataloader_kwargs["persistent_workers"] = self._persistent_workers
            if self._prefetch_factor is not None:
                dataloader_kwargs["prefetch_factor"] = self._prefetch_factor

<<<<<<< HEAD
        # Add any additional kwargs
=======
>>>>>>> 45d60543
        for key, value in self.default_kwargs.items():
            if key not in dataloader_kwargs:
                dataloader_kwargs[key] = value

        self._pytorch_loader = torch.utils.data.DataLoader(
            self.dataset, **dataloader_kwargs
        )

    def collate_fn(self, batch: Sequence) -> dict[str, torch.Tensor]:
        """
        Collates a batch of samples into a single dictionary of tensors.
        """
        outputs = {}
        for b in batch:
            for key, value in b.items():
                if key not in outputs:
                    outputs[key] = []
                outputs[key].append(value)

        for key, value in outputs.items():
            if key != "__metadata__":
                outputs[key] = torch.stack(value)

        return outputs<|MERGE_RESOLUTION|>--- conflicted
+++ resolved
@@ -15,18 +15,11 @@
 
 class CellMapDataLoader:
     """
-<<<<<<< HEAD
     Optimized DataLoader wrapper for CellMapDataset that uses PyTorch's native DataLoader.
 
     This class provides a simplified, high-performance interface to PyTorch's DataLoader
     with optimizations for GPU training including prefetch_factor, persistent_workers,
     and pin_memory support.
-=======
-    Optimized DataLoader wrapper for CellMapDataset using PyTorch's native DataLoader.
-
-    This class provides a simplified, high-performance interface for GPU training
-    with optimizations like prefetch_factor, persistent_workers, and pin_memory.
->>>>>>> 45d60543
 
     Attributes:
         dataset (CellMapMultiDataset | CellMapDataset | CellMapSubset): Dataset to load.
@@ -93,22 +86,15 @@
         self.device = device
         self.iterations_per_epoch = iterations_per_epoch
 
-<<<<<<< HEAD
         # Extract DataLoader parameters with optimized defaults
         # pin_memory only works with CUDA, so default to True only when CUDA is available
         # and device is CUDA
-=======
-        # Optimized defaults for DataLoader
->>>>>>> 45d60543
         pin_memory_default = torch.cuda.is_available() and str(device).startswith(
             "cuda"
         )
         self._pin_memory = kwargs.pop("pin_memory", pin_memory_default)
 
-<<<<<<< HEAD
         # Validate pin_memory setting
-=======
->>>>>>> 45d60543
         if self._pin_memory and not str(device).startswith("cuda"):
             logger.warning(
                 "pin_memory=True is only supported with CUDA. Disabling for %s.",
@@ -119,11 +105,8 @@
         self._persistent_workers = kwargs.pop("persistent_workers", num_workers > 0)
         self._drop_last = kwargs.pop("drop_last", False)
 
-<<<<<<< HEAD
         # Set prefetch_factor for better GPU utilization (default 2, increase for GPU training)
         # Only applicable when num_workers > 0
-=======
->>>>>>> 45d60543
         if num_workers > 0:
             prefetch_factor = kwargs.pop("prefetch_factor", 2)
             if not isinstance(prefetch_factor, int) or prefetch_factor < 1:
@@ -225,26 +208,17 @@
             "generator": self.rng,
         }
 
-<<<<<<< HEAD
         # Add sampler if provided
         if dataloader_sampler is not None:
             dataloader_kwargs["sampler"] = dataloader_sampler
 
         # Add persistent_workers only if num_workers > 0
-=======
-        if dataloader_sampler is not None:
-            dataloader_kwargs["sampler"] = dataloader_sampler
-
->>>>>>> 45d60543
         if self.num_workers > 0:
             dataloader_kwargs["persistent_workers"] = self._persistent_workers
             if self._prefetch_factor is not None:
                 dataloader_kwargs["prefetch_factor"] = self._prefetch_factor
 
-<<<<<<< HEAD
         # Add any additional kwargs
-=======
->>>>>>> 45d60543
         for key, value in self.default_kwargs.items():
             if key not in dataloader_kwargs:
                 dataloader_kwargs[key] = value
